--- conflicted
+++ resolved
@@ -32,11 +32,7 @@
 
 <p>For a list of all the available command-line configs, see <code>npm help config</code></p>
 </div>
-<<<<<<< HEAD
-<p id="footer">load &mdash; npm@1.1.18</p>
-=======
-<p id="footer">load &mdash; npm@1.1.21</p>
->>>>>>> 992e3464
+<p id="footer">load &mdash; npm@1.1.0-2</p>
 <script>
 ;(function () {
 var wrapper = document.getElementById("wrapper")
